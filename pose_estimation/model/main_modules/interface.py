--- conflicted
+++ resolved
@@ -22,9 +22,5 @@
 
     @abstractmethod
     def get_session(self):
-<<<<<<< HEAD
         # TODO: Move this method into MakiModel
-        pass
-=======
-        pass
->>>>>>> 2c1d0ee6
+        pass