from makiflow.generators.pipeline.tfr.tfr_map_method import TFRMapMethod, TFRPostMapMethod
<<<<<<< HEAD
from .data_preparation import (IMAGE_FNAME, KEYPOINTS_FNAME,
                               KEYPOINTS_MASK_FNAME, IMAGE_PROPERTIES_FNAME,
                               ABSENT_HUMAN_MASK_FNAME)
=======
from .data_preparation import IMAGE_FNAME, KEYPOINTS_FNAME, KEYPOINTS_MASK_FNAME, IMAGE_PROPERTIES_FNAME, \
    ABSENT_HUMAN_MASK_FNAME
>>>>>>> 794e6e5d
from .utils import check_bounds, apply_transformation, apply_transformation_batched
from ...utils.preprocess import preprocess_input

import tensorflow as tf
import numpy as np


class RIterator:
    IMAGE = 'IMAGE'
    ABSENT_HUMAN_MASK = 'ABSENT_HUMAN_MASK'
    KEYPOINTS = 'KEYPOINTS'
    KEYPOINTS_MASK = 'KEYPOINTS_MASK'
    IMAGE_PROPERTIES = 'IMAGE_PROPERTIES'
    HEATMAP = 'HEATMAP'
    ABSENT_HUMAN_MASK = 'ABSENT_HUMAN_MASK'


class LoadDataMethod(TFRMapMethod):
    def __init__(
            self,
            shape_keypoints: list,
            shape_image_properties=[3],
            image_dtype=tf.float32,
            keypoints_dtype=tf.float32,
            keypoints_mask_dtype=tf.float32,
            image_properties_dtype=tf.float32,
    ):
        """
        Method to load data from records

        Parameters
        ----------
        shape_keypoints : list
            Shape of keypoints in tfrecords [number_of_keypoints, n_people]
            For example: [24, 2]
        shape_image_properties : list
            Shape of image properties in tfrecords,
            By default equal to [3], where 0th - Height, 1th - Width, 2th - number of channels of the image
        image_dtype : tf.dtype
            Type of the image in tfrecords
        keypoints_dtype : tf.dtype
            Type of keypoints in tfrecords
        keypoints_mask_dtype : tf.dtype
            Type of the keypoints mask in tfrecords
        image_properties_dtype : tf.dtype
            Type of image properties in tfrecords
        """
        self.shape_keypoints = shape_keypoints + [2]
        self.shape_image_properties = shape_image_properties
        self.shape_keypoints_mask = shape_keypoints + [1]

        self.image_dtype = image_dtype
        self.keypoints_dtype = keypoints_dtype
        self.keypoints_mask_dtype = keypoints_mask_dtype
        self.image_properties_dtype = image_properties_dtype

    def read_record(self, serialized_example):
        r_feature_description = {
            IMAGE_FNAME: tf.io.FixedLenFeature((), tf.string),
            ABSENT_HUMAN_MASK_FNAME: tf.io.FixedLenFeature((), tf.string),
            KEYPOINTS_FNAME: tf.io.FixedLenFeature((), tf.string),
            KEYPOINTS_MASK_FNAME: tf.io.FixedLenFeature((), tf.string),
            IMAGE_PROPERTIES_FNAME: tf.io.FixedLenFeature((), tf.string),
            ABSENT_HUMAN_MASK_FNAME: tf.io.FixedLenFeature((), tf.string)
        }

        example = tf.io.parse_single_example(serialized_example, r_feature_description)

        # Extract the data from the example
        image_tensor = tf.io.parse_tensor(example[IMAGE_FNAME], out_type=self.image_dtype)
        image_mask = tf.io.parse_tensor(example[ABSENT_HUMAN_MASK_FNAME], out_type=self.image_dtype)
        keypoints_tensor = tf.io.parse_tensor(example[KEYPOINTS_FNAME], out_type=self.keypoints_dtype)

        keypoints_mask_tensor = tf.io.parse_tensor(example[KEYPOINTS_MASK_FNAME], out_type=self.keypoints_mask_dtype)
        image_properties_tensor = tf.io.parse_tensor(example[IMAGE_PROPERTIES_FNAME],
                                                     out_type=self.image_properties_dtype)
        absent_human_mask = tf.io.parse_tensor(example[IMAGE_FNAME], out_type=self.image_dtype)

        # Give the data its shape because it doesn't have it right after being extracted
        keypoints_tensor.set_shape(self.shape_keypoints)
        keypoints_mask_tensor.set_shape(self.shape_keypoints_mask)
        image_properties_tensor.set_shape(self.shape_image_properties)

        output_dict = {
            RIterator.IMAGE: image_tensor,
            RIterator.ABSENT_HUMAN_MASK: image_mask,
            RIterator.KEYPOINTS: keypoints_tensor,
            RIterator.KEYPOINTS_MASK: keypoints_mask_tensor,
            RIterator.IMAGE_PROPERTIES: image_properties_tensor,
            RIterator.ABSENT_HUMAN_MASK: absent_human_mask
        }

        return output_dict


class RandomCropMethod(TFRPostMapMethod):

    def __init__(self, crop_h: int, crop_w: int, image_last_dimension=3):
        """
        Perform random crop of the input images and their corresponding uvmaps.
        Parameters
        ----------
        crop_h : int
            Height of the crop.
        crop_w : int
            Width of the crop.
        image_last_dimension : int
            Number of channels of images, by default equal to 3
        """
        super().__init__()
        self._crop_w = crop_w
        self._crop_h = crop_h
        self._image_crop_size = [crop_h, crop_w, image_last_dimension]
<<<<<<< HEAD
        self._image_mask_crop_size = [crop_h, crop_w, 1]

        self._image_crop_size_tf = tf.constant(np.array([crop_h, crop_w, image_last_dimension], dtype=np.int32))
        self._image_mask_crop_size_tf  = tf.constant(np.array([crop_h, crop_w, 1], dtype=np.int32))
=======
        self._ah_mask_crop_size = [crop_h, crop_w, 1]
        self._image_crop_size_tf = tf.constant(np.array([crop_h, crop_w, image_last_dimension], dtype=np.int32))
        self._ah_mask_crop_size_tf = tf.constant(np.array([crop_h, crop_w, 1], dtype=np.int32))
>>>>>>> 794e6e5d

    def read_record(self, serialized_example) -> dict:
        element = self._parent_method.read_record(serialized_example)
        image = element[RIterator.IMAGE]
        image_mask = element[RIterator.ABSENT_HUMAN_MASK]
        keypoints = element[RIterator.KEYPOINTS]
        keypoints_mask = element[RIterator.KEYPOINTS_MASK]
        absent_human_mask = element[RIterator.ABSENT_HUMAN_MASK]

        # This is an adapted code from the original TensorFlow's `random_crop` method
        limit = tf.shape(image) - self._image_crop_size_tf + 1
        offset = tf.random_uniform(
            shape=[3],
            dtype=tf.int32,
            # it is unlikely that a tensor with shape more than 10000 will appear
            maxval=10000
        ) % limit

        cropped_image = tf.slice(image, offset, self._image_crop_size_tf)
<<<<<<< HEAD
        cropped_image_mask = tf.slice(image_mask, offset, self._image_mask_crop_size_tf)
        cropped_keypoints = keypoints - tf.cast(tf.stack([offset[1], offset[0]]), dtype=tf.float32)
        # After slicing the tensors doesn't have proper shape. They get instead [None, None, None].
        # We can't use tf.Tensors for setting shape because they are note iterable what causes errors.
        cropped_image.set_shape(self._image_crop_size)
        cropped_image_mask.set_shape(self._image_mask_crop_size)
=======
        cropped_mask = tf.slice(absent_human_mask, offset, self._ah_mask_crop_size_tf)
        # After slicing the tensors doesn't have proper shape. They get instead [None, None, None].
        # We can't use tf.Tensors for setting shape because they are note iterable what causes errors.
        cropped_image.set_shape(self._image_crop_size)
        cropped_mask.set_shape(self._ah_mask_crop_size)
>>>>>>> 794e6e5d

        cropped_keypoints = keypoints - tf.cast(tf.stack([offset[1], offset[0]]), dtype=tf.float32)
        # Check which keypoints are beyond the image
        correct_keypoints_mask = keypoints_mask * check_bounds(cropped_keypoints, self._image_crop_size_tf)

        element[RIterator.IMAGE] = cropped_image
        element[RIterator.ABSENT_HUMAN_MASK] = cropped_mask
        element[RIterator.KEYPOINTS] = cropped_keypoints
        element[RIterator.ABSENT_HUMAN_MASK] = cropped_image_mask
        element[RIterator.KEYPOINTS_MASK] = correct_keypoints_mask
        return element


class AugmentationPostMethod(TFRPostMapMethod):

    def __init__(self,
                 use_rotation=True,
                 angle_min=-30.0,
                 angle_max=30.0,
                 use_shift=False,
                 dx_min=None,
                 dx_max=None,
                 dy_min=None,
                 dy_max=None,
                 use_zoom=True,
                 zoom_min=0.9,
                 zoom_max=1.1
                 ):
        """
        Perform augmentation of images (rotation, shift, zoom)

        Parameters
        ----------
        use_rotation : bool
            If equal to True, will be performed rotation to image
        angle_min : float
            Minimum angle of the random rotation
        angle_max : float
            Maximum angle of the random rotation
        use_shift : bool
            If equal to True, will be performed shift to image
        dx_min : float
            Minimum shift by x axis of the random shift
        dx_max : float
            Maximum shift by x axis of the random shift
        dy_min : float
            Minimum shift by y axis of the random shift
        dy_max : float
            Maximum shift by y axis of the random shift
        use_zoom : bool
            If equal to True, will be performed zoom to image
        zoom_min : float
            Minimum zoom coeff of the random zoom
        zoom_max : float
            Maximum zoom of the random zoom

        """
        super().__init__()
        self.use_rotation = use_rotation
        if use_rotation and (angle_max is None or angle_min is None):
            raise ValueError(
                'Parameters angle_max and angle_min are should be not None values' + \
                'If `use_rotation` equal to True'
            )

        if use_rotation and angle_max < angle_min:
            raise ValueError(
                'Parameter angle_max should be bigger that angle_min, but ' + \
                f'angle_max = {angle_max} and angle_min = {angle_min} were given'
            )

        self.angle_min = angle_min
        self.angle_max = angle_max

        self.use_shift = use_shift
        if use_shift and (dx_min is None or dx_max is None or dy_min is None or dy_max is None):
            raise ValueError(
                'Parameters dx_min, dx_max, dy_min and dy_max are should be not None values' + \
                'If use_shift equal to True'
            )

        if use_shift and dx_max < dx_min:
            raise ValueError(
                'Parameter dx_max should be bigger that dx_min, but ' + \
                f'dx_max = {dx_max} and dx_min = {dx_min} were given'
            )

        self.dx_min = dx_min
        self.dx_max = dx_max

        if use_shift and dy_max < dy_min:
            raise ValueError(
                'Parameter dy_max should be bigger that dy_min, but ' + \
                f'dy_max = {dy_max} and dy_min = {dy_min} were given'
            )

        self.dy_min = dy_min
        self.dy_max = dy_max

        self.use_zoom = use_zoom
        if use_zoom and (zoom_min is None or zoom_max is None):
            raise ValueError(
                'Parameters zoom_min and zoom_max are should be not None values' + \
                'If use_zoom equal to True'
            )

        if use_shift and zoom_max < zoom_min:
            raise ValueError(
                'Parameter zoom_max should be bigger that zoom_min, but ' + \
                f'zoom_max = {zoom_max} and zoom_min = {zoom_min} were given'
            )

        self.zoom_min = zoom_min
        self.zoom_max = zoom_max

    def read_record(self, serialized_example) -> dict:
        if self._parent_method is not None:
            element = self._parent_method.read_record(serialized_example)
        else:
            element = serialized_example
        image = element[RIterator.IMAGE]
        image_mask = element[RIterator.ABSENT_HUMAN_MASK]
        keypoints = element[RIterator.KEYPOINTS]
        keypoints_mask = element[RIterator.KEYPOINTS_MASK]
        absent_human_mask = element[RIterator.ABSENT_HUMAN_MASK]

        image_shape = image.get_shape().as_list()
        angle = None
        dy = None
        dx = None
        zoom = None

        if len(image_shape) == 3:
            if self.use_rotation:
                angle = tf.random.uniform([], minval=self.angle_min, maxval=self.angle_max, dtype='float32')

            if self.use_shift:
                dy = tf.random.uniform([], minval=self.dy_min, maxval=self.dy_max, dtype='float32')
                dx = tf.random.uniform([], minval=self.dx_min, maxval=self.dx_max, dtype='float32')

            if self.use_zoom:
                zoom = tf.random.uniform([], minval=self.zoom_min, maxval=self.zoom_max, dtype='float32')

            transformed_image_and_mask, transformed_keypoints = apply_transformation(
                [image, image_mask],
                keypoints,
                use_rotation=self.use_rotation,
                angle=angle,
                use_shift=self.use_shift,
                dx=dx,
                dy=dy,
                use_zoom=self.use_zoom,
                zoom_scale=zoom
            )
<<<<<<< HEAD
            transformed_image = transformed_image_and_mask[0]
            transformed_image_mask = transformed_image_and_mask[1]
=======

            transformed_mask, transformed_keypoints = apply_transformation(
                absent_human_mask,
                keypoints,
                use_rotation=self.use_rotation,
                angle=angle,
                use_shift=self.use_shift,
                dx=dx,
                dy=dy,
                use_zoom=self.use_zoom,
                zoom_scale=zoom
            )
>>>>>>> 794e6e5d
            # Check which keypoints are beyond the image
            correct_keypoints_mask = keypoints_mask * check_bounds(transformed_keypoints, image_shape)
        else:
            # Batched
            N = image_shape[0]
            if self.use_rotation:
                angle = tf.random.uniform([N], minval=self.angle_min, maxval=self.angle_max, dtype='float32')

            if self.use_shift:
                dy = tf.random.uniform([N], minval=self.dy_min, maxval=self.dy_max, dtype='float32')
                dx = tf.random.uniform([N], minval=self.dx_min, maxval=self.dx_max, dtype='float32')

            if self.use_zoom:
                zoom = tf.random.uniform([N], minval=self.zoom_min, maxval=self.zoom_max, dtype='float32')

            transformed_image_and_mask, transformed_keypoints = apply_transformation_batched(
                [image, image_mask],
                keypoints,
                use_rotation=self.use_rotation,
                angle_batched=angle,
                use_shift=self.use_shift,
                dx_batched=dx,
                dy_batched=dy,
                use_zoom=self.use_zoom,
                zoom_scale_batched=zoom
            )
<<<<<<< HEAD
            transformed_image = transformed_image_and_mask[0]
            transformed_image_mask = transformed_image_and_mask[1]
=======

            transformed_mask, transformed_keypoints = apply_transformation(
                absent_human_mask,
                keypoints,
                use_rotation=self.use_rotation,
                angle=angle,
                use_shift=self.use_shift,
                dx=dx,
                dy=dy,
                use_zoom=self.use_zoom,
                zoom_scale=zoom
            )
>>>>>>> 794e6e5d
            # Check which keypoints are beyond the image
            correct_keypoints_mask = keypoints_mask * check_bounds(transformed_keypoints, image_shape[1:])

        element[RIterator.IMAGE] = transformed_image
        element[RIterator.ABSENT_HUMAN_MASK] = transformed_image_mask
        element[RIterator.KEYPOINTS] = transformed_keypoints
        element[RIterator.KEYPOINTS_MASK] = correct_keypoints_mask
        element[RIterator.ABSENT_HUMAN_MASK] = transformed_mask
        return element


class NormalizePostMethod(TFRPostMapMethod):

    def __init__(self,
                 mode='tf',
                 divider=None,
                 shift=None,
                 use_float64=True):
        """
        Normalizes the tensor by dividing it by the `divider`.
        Parameters
        ----------
        mode: One of "caffe", "tf" or "torch".
            - caffe: will convert the images from RGB to BGR,
                  then will zero-center each color channel with
                  respect to the ImageNet dataset,
                  without scaling.
            - tf: will scale pixels between -1 and 1,
                  sample-wise.
            - torch: will scale pixels between 0 and 1 and then
                  will normalize each channel with respect to the
                  ImageNet dataset.
            If equal to None, will be used `divider` and `shift` variables

        divider : float or int
            The number to divide the tensor by,
            Can be equal to None, i.e. will be not used,
            For example, `x` is input tensor
            Output: `x` * `divider`
        shift : float
            The number to shift the tensor after divide operation,
            Can be equal to None, i.e. will be not used,
            For example, x is input tensor
            Output: `x` - `shift`
        use_float64 : bool
            Set to True if you want the tensor to be converted to float64 during normalization.
            It is used for getting more accurate division result during normalization.
        """
        super().__init__()
        self.use_float64 = use_float64
        self.mode = mode

        if mode is None:
            if divider is None:
                divider = 1.0

            if shift is None:
                shift = 0.0

            if use_float64:
                self.divider = tf.constant(divider, dtype=tf.float64)
                self.shift = tf.constant(shift, dtype=tf.float64)
            else:
                self.divider = tf.constant(divider, dtype=tf.float32)
                self.shift = tf.constant(shift, dtype=tf.float32)

    def read_record(self, serialized_example) -> dict:
        if self._parent_method is not None:
            element = self._parent_method.read_record(serialized_example)
        else:
            element = serialized_example

        image_tensor = element[RIterator.IMAGE]
        if self.mode is None:
            if self.use_float64:
                image_tensor = tf.cast(image_tensor, dtype=tf.float64)
                image_tensor = image_tensor / self.divider - self.shift
                image_tensor = tf.cast(image_tensor, dtype=tf.float32)
            else:
                image_tensor = image_tensor / self.divider - self.shift
        else:
            if self.use_float64:
                image_tensor = tf.cast(image_tensor, dtype=tf.float64)
                image_tensor = preprocess_input(image_tensor, mode=self.mode)
                image_tensor = tf.cast(image_tensor, dtype=tf.float32)
            else:
                image_tensor = preprocess_input(image_tensor, mode=self.mode)
        element[RIterator.IMAGE] = image_tensor

        return element


class RGB2BGRPostMethod(TFRPostMapMethod):
    RGB2BGR_IMAGE = 'BGR2RGB_input'

    def __init__(self):
        """
        Used for swapping color channels in tensors from RGB to BGR format.

        """
        super().__init__()

    def read_record(self, serialized_example) -> dict:
        if self._parent_method is not None:
            element = self._parent_method.read_record(serialized_example)
        else:
            element = serialized_example
        image = element[RIterator.IMAGE]
        # Swap channels
        element[RIterator.IMAGE] = tf.reverse(image, axis=[-1], name=RGB2BGRPostMethod.RGB2BGR_IMAGE)
        return element


class BinaryHeatmapMethod(TFRPostMapMethod):
    def __init__(self, im_size, radius, map_dtype=tf.int32):
        """
        Generates hard keypoint maps using highly optimized vectorization. May cause OOM error due to high
        memory consumption.
        Parameters
        ----------
        im_size : 2d tuple
            Contains width and height (w, h) of the image for which to generate the map.
        radius : int
            Radius of a label-circle around the keypoint.
        map_dtype : tf.dtype
            Dtype of the generated map. Use tf.int32 for binary classification and tf.float32 for
            regression.
        """
        super().__init__()
        self.im_size = im_size
        self.radius = tf.convert_to_tensor(radius, dtype=tf.float32)
        self.map_dtype = map_dtype
        # Prepare the grid.
        x_grid, y_grid = np.meshgrid(np.arange(im_size[0]), np.arange(im_size[1]))
        xy_grid = np.stack([x_grid, y_grid], axis=-1)
        self.xy_grid = tf.convert_to_tensor(xy_grid, dtype=tf.float32)

    def read_record(self, serialized_example) -> dict:
        if self._parent_method is not None:
            element = self._parent_method.read_record(serialized_example)
        else:
            element = serialized_example
        keypoints = element[RIterator.KEYPOINTS]
        # keypoints = tf.transpose(keypoints, perm=[1, 0, 2])[:, :68]

        maps = self.__build_heatmap_batch(keypoints, self.xy_grid, self.radius)
        element[RIterator.HEATMAP] = maps
        return element

    def __build_heatmap_batch(self, kp, xy_grid, radius):
        # Build maps for keypoints of the same class for multiple people
        # and then aggregate generated maps.
        # [h, w]
        fn_p = lambda kp, xy_grid, radius: tf.reduce_max(
            BinaryHeatmapMethod.__build_heatmap_mp(
                kp,
                xy_grid,
                radius,
                destination_call=self.__build_heatmap
            ),
            axis=0
        )
        # Build maps for keypoints of multiple classes.
        # [c, h, w]
        fn_c = lambda kp, xy_grid, radius: BinaryHeatmapMethod.__build_heatmap_mp(
            kp,
            xy_grid,
            radius,
            destination_call=fn_p
        )
        # Build a batch of maps.
        # [b, c, h, w]
        fn_b = lambda kp, xy_grid, radius: BinaryHeatmapMethod.__build_heatmap_mp(
            kp,
            xy_grid,
            radius,
            destination_call=fn_c
        )

        # Decide whether to perform calucalation in a batch dimension.
        # May be faster, but requires more memory.
        if len(kp.get_shape()) == 4:  # [b, c, h, w]
            return fn_b(kp, xy_grid, radius)
        elif len(kp.get_shape()) == 3:  # [c, h, w]
            return fn_c(kp, xy_grid, radius)
        else:
            message = f'Expected keypoints dimensionality to be 3 or 4, but got {len(kp.get_shape())}.' + \
                      f'Keypoints shape: {kp.get_shape()}'
            raise Exception(message)

    @staticmethod
    def __build_heatmap_mp(kp, xy_grid, radius, destination_call):
        """
        The hetmaps generation is factorized down to single keypoint heatmap generation.
        Nested calls of this method allow for highly optimized vectorized computation of multiple maps.

        Parameters
        ----------
        kp : tf.Tensor of shape [..., 2]
            A keypoint (x, y) for which to build the heatmap.
        xy_grid : tf.Tensor of shape [h, w, 2]
            A coordinate grid for the image tensor.
        radius : tf.float32
            Radius of the classification (heat) region.
        destination_call : method pointer
            Used for nested calling to increase the dimensionality of the computation.
        """
        fn = lambda _kp: destination_call(_kp, xy_grid, radius)
        maps = tf.vectorized_map(fn, kp)
        return maps

    def __build_heatmap(self, kp, xy_grid, radius):
        """
        Builds a hard classification heatmap for a single keypoint `kp`.
        Parameters
        ----------
        kp : tf.Tensor of shape [2]
            A keypoint (x, y) for which to build the heatmap.
        xy_grid : tf.Tensor of shape [h, w, 2]
            A coordinate grid for the image tensor.
        radius : tf.float32
            Radius of the classification (heat) region.
        """
        print(kp.get_shape())
        grid_size = xy_grid.get_shape()[:2]
        heatmap = tf.ones((grid_size[0], grid_size[1]), dtype=self.map_dtype)

        bool_location_map = (xy_grid[..., 0] - kp[0]) ** 2 + (xy_grid[..., 1] - kp[1]) ** 2 < radius ** 2
        bool_location_map = tf.cast(bool_location_map, dtype=self.map_dtype)
        return heatmap * bool_location_map


class FlipPostMethod(TFRPostMapMethod):
    def __init__(self, keypoints_map, rate=0.5):
        """
        Flip image and its keypoints with the probability of `rate`.
        Parameters
        ----------
        keypoints_map : list
            Contains mappings which describe the transformation of points after the flip.
            Examples: [[0, 1], [2, 4]] means, that point with index 0 become a point with index 1
            and point with index 2 becomes a point with index 4.
            Warning! len(keypoints_map) must be equal to the total number of points.
        rate : float
            The probability of flip.
        """
        super().__init__()
        self._rate = rate
        keypoints_map = sorted(keypoints_map, key=lambda x: x[0])
        keypoints_map = [x[1] for x in keypoints_map]
        self._keypoints_map = keypoints_map

    def flip(self, image, absent_human_mask, keypoints, masks):
        """
        Parameters
        ----------
        keypoints : tf.Tensor of shape [batch, c, n_people, 2]
            Tensor of keypoints coordinates.
        """
        # Flip the image and its corresponding absent human mask
        flipped_im = tf.image.flip_left_right(image)
        flipped_ah_mask = tf.image.flip_left_right(absent_human_mask)
        # Flip keypoints
        _, height, width, _ = image.get_shape().as_list()
        move = np.array([[[width, 0]]], dtype='float32')
        keypoints = move - keypoints
        # Flip y coordinate since it has changed its sign
        scale_y = np.array([[[1, -1]]], dtype='float32')
        keypoints = keypoints * scale_y

        # Reorder points and their masks
        keypoints = tf.gather(keypoints, self._keypoints_map, axis=1)
        masks = tf.gather(masks, self._keypoints_map, axis=1)
        return flipped_im, flipped_ah_mask, keypoints, masks

    def read_record(self, serialized_example) -> dict:
        if self._parent_method is not None:
            element = self._parent_method.read_record(serialized_example)
        else:
            element = serialized_example
        image = element[RIterator.IMAGE]
        absent_human_mask = [RIterator.ABSENT_HUMAN_MASK]
        keypoints = element[RIterator.KEYPOINTS]
        masks = element[RIterator.KEYPOINTS_MASK]

        p = tf.random_uniform(minval=0, maxval=1.0, shape=[])
        true_fn = lambda: self.flip(image, absent_human_mask, keypoints, masks)
        false_fn = lambda: (image, absent_human_mask, keypoints, masks)
        image, keypoints, masks = tf.cond(p < self._rate, true_fn, false_fn)

        element[RIterator.IMAGE] = image
        element[RIterator.KEYPOINTS] = keypoints
        element[RIterator.KEYPOINTS_MASK] = masks
        return element


class ImageAdjustPostMethod(TFRPostMapMethod):
    MSG_NORM_IMAGE = "Image is normalized. Cannot change brightness and contrast."

    def __init__(self, contrast_factor_range=(0.5, 2.0), max_delta=0.4, contrast_rate=0.5, brightness_rate=0.5, assert_image=True):
        """
        Does contrast and brightness adjustment.

        Parameters
        ----------
        contrast_factor_range : tuple
        max_delta : tuple
        contrast_rate : float
            Probability of changing contrast.
        brightness_rate : float
            Probability of changing brightness.
        assert_image : bool
            When changing brightness and contrast, it will be checked whether the image is normalized.
            If the image is normalized, an exception is thrown. The check is done via looking at the mean
            of the image: if it greater than 3.0, then the image is unnormalized and everything is okay.
        """
        super().__init__()
        self._cont_low = contrast_factor_range[0]
        if self._cont_low <= 0.0:
            raise ValueError(f'The lowest value for contrast factor must be positive, received {self._cont_low}')

        self._cont_high = contrast_factor_range[1]
        self._max_delta = max_delta
        if self._max_delta <= 0.0:
            raise ValueError(f'The max_delta value for brightness must be positive, received {self._max_delta}')

        self._contrast_rate = contrast_rate
        self._brightness_rate = brightness_rate
        self._assert_image = assert_image

    def adjust_contrast(self, image):
        return tf.image.random_contrast(image, lower=self._cont_low, upper=self._cont_high)

    def adjust_brightness(self, image):
        return tf.image.random_brightness(image, max_delta=self._max_delta,)

    def read_record(self, serialized_example) -> dict:
        if self._parent_method is not None:
            element = self._parent_method.read_record(serialized_example)
        else:
            element = serialized_example
        image = element[RIterator.IMAGE]

        if self._assert_image:
            # Make sure the image is unnormalized
            normalization_check = tf.assert_greater(tf.reduce_mean(image), 3.0, message=ImageAdjustPostMethod.MSG_NORM_IMAGE)
            with tf.control_dependencies([normalization_check]):
                image = self.adjust_image(image)
        else:
            image = self.adjust_image(image)

        element[RIterator.IMAGE] = image
        return element

    def adjust_image(self, image):
        # Random contrast and random brightness work only with integer values
        image = tf.cast(image, tf.uint8)

        p = tf.random.uniform(minval=0, maxval=1, shape=[])
        true_fn = lambda: self.adjust_contrast(image)
        false_fn = lambda: image
        image = tf.cond(p < self._contrast_rate, true_fn, false_fn)

        p = tf.random.uniform(minval=0, maxval=1, shape=[])
        true_fn = lambda: self.adjust_brightness(image)
        false_fn = lambda: image
        image = tf.cond(p < self._brightness_rate, true_fn, false_fn)

        # Cast the image back to float
        image = tf.cast(image, tf.float32)

        return image<|MERGE_RESOLUTION|>--- conflicted
+++ resolved
@@ -1,12 +1,7 @@
 from makiflow.generators.pipeline.tfr.tfr_map_method import TFRMapMethod, TFRPostMapMethod
-<<<<<<< HEAD
 from .data_preparation import (IMAGE_FNAME, KEYPOINTS_FNAME,
                                KEYPOINTS_MASK_FNAME, IMAGE_PROPERTIES_FNAME,
                                ABSENT_HUMAN_MASK_FNAME)
-=======
-from .data_preparation import IMAGE_FNAME, KEYPOINTS_FNAME, KEYPOINTS_MASK_FNAME, IMAGE_PROPERTIES_FNAME, \
-    ABSENT_HUMAN_MASK_FNAME
->>>>>>> 794e6e5d
 from .utils import check_bounds, apply_transformation, apply_transformation_batched
 from ...utils.preprocess import preprocess_input
 
@@ -69,8 +64,7 @@
             ABSENT_HUMAN_MASK_FNAME: tf.io.FixedLenFeature((), tf.string),
             KEYPOINTS_FNAME: tf.io.FixedLenFeature((), tf.string),
             KEYPOINTS_MASK_FNAME: tf.io.FixedLenFeature((), tf.string),
-            IMAGE_PROPERTIES_FNAME: tf.io.FixedLenFeature((), tf.string),
-            ABSENT_HUMAN_MASK_FNAME: tf.io.FixedLenFeature((), tf.string)
+            IMAGE_PROPERTIES_FNAME: tf.io.FixedLenFeature((), tf.string)
         }
 
         example = tf.io.parse_single_example(serialized_example, r_feature_description)
@@ -83,7 +77,6 @@
         keypoints_mask_tensor = tf.io.parse_tensor(example[KEYPOINTS_MASK_FNAME], out_type=self.keypoints_mask_dtype)
         image_properties_tensor = tf.io.parse_tensor(example[IMAGE_PROPERTIES_FNAME],
                                                      out_type=self.image_properties_dtype)
-        absent_human_mask = tf.io.parse_tensor(example[IMAGE_FNAME], out_type=self.image_dtype)
 
         # Give the data its shape because it doesn't have it right after being extracted
         keypoints_tensor.set_shape(self.shape_keypoints)
@@ -95,8 +88,7 @@
             RIterator.ABSENT_HUMAN_MASK: image_mask,
             RIterator.KEYPOINTS: keypoints_tensor,
             RIterator.KEYPOINTS_MASK: keypoints_mask_tensor,
-            RIterator.IMAGE_PROPERTIES: image_properties_tensor,
-            RIterator.ABSENT_HUMAN_MASK: absent_human_mask
+            RIterator.IMAGE_PROPERTIES: image_properties_tensor
         }
 
         return output_dict
@@ -120,16 +112,10 @@
         self._crop_w = crop_w
         self._crop_h = crop_h
         self._image_crop_size = [crop_h, crop_w, image_last_dimension]
-<<<<<<< HEAD
         self._image_mask_crop_size = [crop_h, crop_w, 1]
 
         self._image_crop_size_tf = tf.constant(np.array([crop_h, crop_w, image_last_dimension], dtype=np.int32))
         self._image_mask_crop_size_tf  = tf.constant(np.array([crop_h, crop_w, 1], dtype=np.int32))
-=======
-        self._ah_mask_crop_size = [crop_h, crop_w, 1]
-        self._image_crop_size_tf = tf.constant(np.array([crop_h, crop_w, image_last_dimension], dtype=np.int32))
-        self._ah_mask_crop_size_tf = tf.constant(np.array([crop_h, crop_w, 1], dtype=np.int32))
->>>>>>> 794e6e5d
 
     def read_record(self, serialized_example) -> dict:
         element = self._parent_method.read_record(serialized_example)
@@ -137,7 +123,6 @@
         image_mask = element[RIterator.ABSENT_HUMAN_MASK]
         keypoints = element[RIterator.KEYPOINTS]
         keypoints_mask = element[RIterator.KEYPOINTS_MASK]
-        absent_human_mask = element[RIterator.ABSENT_HUMAN_MASK]
 
         # This is an adapted code from the original TensorFlow's `random_crop` method
         limit = tf.shape(image) - self._image_crop_size_tf + 1
@@ -149,27 +134,17 @@
         ) % limit
 
         cropped_image = tf.slice(image, offset, self._image_crop_size_tf)
-<<<<<<< HEAD
         cropped_image_mask = tf.slice(image_mask, offset, self._image_mask_crop_size_tf)
         cropped_keypoints = keypoints - tf.cast(tf.stack([offset[1], offset[0]]), dtype=tf.float32)
         # After slicing the tensors doesn't have proper shape. They get instead [None, None, None].
         # We can't use tf.Tensors for setting shape because they are note iterable what causes errors.
         cropped_image.set_shape(self._image_crop_size)
         cropped_image_mask.set_shape(self._image_mask_crop_size)
-=======
-        cropped_mask = tf.slice(absent_human_mask, offset, self._ah_mask_crop_size_tf)
-        # After slicing the tensors doesn't have proper shape. They get instead [None, None, None].
-        # We can't use tf.Tensors for setting shape because they are note iterable what causes errors.
-        cropped_image.set_shape(self._image_crop_size)
-        cropped_mask.set_shape(self._ah_mask_crop_size)
->>>>>>> 794e6e5d
-
-        cropped_keypoints = keypoints - tf.cast(tf.stack([offset[1], offset[0]]), dtype=tf.float32)
+
         # Check which keypoints are beyond the image
         correct_keypoints_mask = keypoints_mask * check_bounds(cropped_keypoints, self._image_crop_size_tf)
 
         element[RIterator.IMAGE] = cropped_image
-        element[RIterator.ABSENT_HUMAN_MASK] = cropped_mask
         element[RIterator.KEYPOINTS] = cropped_keypoints
         element[RIterator.ABSENT_HUMAN_MASK] = cropped_image_mask
         element[RIterator.KEYPOINTS_MASK] = correct_keypoints_mask
@@ -287,7 +262,6 @@
         image_mask = element[RIterator.ABSENT_HUMAN_MASK]
         keypoints = element[RIterator.KEYPOINTS]
         keypoints_mask = element[RIterator.KEYPOINTS_MASK]
-        absent_human_mask = element[RIterator.ABSENT_HUMAN_MASK]
 
         image_shape = image.get_shape().as_list()
         angle = None
@@ -317,23 +291,8 @@
                 use_zoom=self.use_zoom,
                 zoom_scale=zoom
             )
-<<<<<<< HEAD
             transformed_image = transformed_image_and_mask[0]
             transformed_image_mask = transformed_image_and_mask[1]
-=======
-
-            transformed_mask, transformed_keypoints = apply_transformation(
-                absent_human_mask,
-                keypoints,
-                use_rotation=self.use_rotation,
-                angle=angle,
-                use_shift=self.use_shift,
-                dx=dx,
-                dy=dy,
-                use_zoom=self.use_zoom,
-                zoom_scale=zoom
-            )
->>>>>>> 794e6e5d
             # Check which keypoints are beyond the image
             correct_keypoints_mask = keypoints_mask * check_bounds(transformed_keypoints, image_shape)
         else:
@@ -360,23 +319,8 @@
                 use_zoom=self.use_zoom,
                 zoom_scale_batched=zoom
             )
-<<<<<<< HEAD
             transformed_image = transformed_image_and_mask[0]
             transformed_image_mask = transformed_image_and_mask[1]
-=======
-
-            transformed_mask, transformed_keypoints = apply_transformation(
-                absent_human_mask,
-                keypoints,
-                use_rotation=self.use_rotation,
-                angle=angle,
-                use_shift=self.use_shift,
-                dx=dx,
-                dy=dy,
-                use_zoom=self.use_zoom,
-                zoom_scale=zoom
-            )
->>>>>>> 794e6e5d
             # Check which keypoints are beyond the image
             correct_keypoints_mask = keypoints_mask * check_bounds(transformed_keypoints, image_shape[1:])
 
@@ -384,7 +328,6 @@
         element[RIterator.ABSENT_HUMAN_MASK] = transformed_image_mask
         element[RIterator.KEYPOINTS] = transformed_keypoints
         element[RIterator.KEYPOINTS_MASK] = correct_keypoints_mask
-        element[RIterator.ABSENT_HUMAN_MASK] = transformed_mask
         return element
 
 
